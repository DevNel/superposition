package superposition

import engine.core.Behavior.Entity
import engine.core.Game.dt
import engine.core.Input
import engine.graphics.Graphics.drawWideLine
import engine.graphics.sprites.Sprite
import engine.util.Color
import engine.util.math.Vec2d
import extras.physics.PositionComponent

/**
 * Contains initialization for lasers.
 */
private object Laser {
  /**
   * Declares the laser system.
   */
  def declareSystem(): Unit =
    Multiverse.declareSubsystem(classOf[Laser], step)

  private def step(multiverse: Multiverse, id: UniversalId, lasers: Iterable[Laser]): Unit = {
    lasers.foreach(_.elapsedTime += dt)

    val laser = lasers.head
    if (lasers.exists(_.justFired)) {
<<<<<<< HEAD
=======
      // TODO: Search the laser beam for each universe because the target cells might be different.
>>>>>>> 857a2196
      val targetCell = laser.beam.take(50).find(cell =>
        multiverse.walls.contains(cell) ||
          lasers.exists(_.universeObject.universe.objects.values.exists(_.cell == cell))
      )
      lasers.foreach(_.targetCell = targetCell)
      if (targetCell.isDefined) {
        for (targetId <- multiverse.bitsInCell(targetCell.get)) {
          if (laser.control.isEmpty) {
            multiverse.applyGate(laser.gate, targetId, None, PositionControl(targetId, targetCell.get))
          } else {
<<<<<<< HEAD
=======
            // TODO: Make sure the target and control aren't the same.
>>>>>>> 857a2196
            val controlId = multiverse.bitsInCell(laser.control.get).head
            multiverse.applyGate(
              laser.gate, targetId, None,
              PositionControl(targetId, targetCell.get),
              BitControl(controlId, "on" -> true),
              PositionControl(controlId, laser.control.get)
            )
          }
        }
      }
      lasers.foreach(_.elapsedTime = 0)
    } else if (laser.targetCell.isDefined && laser.elapsedTime >= 1) {
      lasers.foreach(_.targetCell = None)
    }
  }
}

/**
 * A laser applies a quantum gate to any qubit hit by its beam.
 *
 * @param universe  the universe this laser belongs to
 * @param id        the universe object ID for this laser
 * @param cell      the position of this laser
 * @param gate      the gate to apply
 * @param direction the direction this laser is pointing
 * @param control   the cell that controls this laser if it contains a bit, or None if the laser is not controlled
 */
private final class Laser(universe: Universe,
                          id: UniversalId,
                          cell: Cell,
<<<<<<< HEAD
                          spriteName: String,
=======
>>>>>>> 857a2196
                          private val gate: Gate.Value,
                          direction: Direction.Value,
                          private val control: Option[Cell]) extends Entity with Copyable[Laser] with Drawable {
  private val position: PositionComponent =
    add(new PositionComponent(this, new Vec2d(cell.column + 0.5, cell.row + 0.5)))

  private val universeObject: UniverseObject = add(new UniverseObject(this, universe, id, cell, true))

  private val sprite: DrawableSprite =
<<<<<<< HEAD
    add(new DrawableSprite(this, Sprite.load(getClass.getResource(spriteName))))
=======
    add(new DrawableSprite(this, Sprite.load(getClass.getResource("sprites/cat.png"))))
>>>>>>> 857a2196

  private var targetCell: Option[Cell] = None
  private var elapsedTime: Double = 0

<<<<<<< HEAD
  override def copy(): Laser = new Laser(universeObject.universe, id, universeObject.cell, spriteName, gate, direction, control)
=======
  override def copy(): Laser = new Laser(universeObject.universe, id, universeObject.cell, gate, direction, control)
>>>>>>> 857a2196

  override def draw(): Unit = {
    sprite.draw()
    if (targetCell.isDefined && controlBitIsOn) {
      drawWideLine(position.value, new Vec2d(targetCell.get.column + 0.5, targetCell.get.row + 0.5), 0.25, Color.RED)
    }
  }

  private def beam: LazyList[Cell] =
    LazyList.iterate(universeObject.cell)(cell =>
      direction match {
        case Direction.Up => cell.up
        case Direction.Down => cell.down
        case Direction.Left => cell.left
        case Direction.Right => cell.right
      }
    ).tail

  private def controlBitIsOn: Boolean =
    control.isEmpty || (universeObject.universe.bitsInCell(control.get).headOption match {
      case Some(id) => universeObject.universe.bits(id).state.get("on").contains(true)
      case _ => false
    })

  private def justFired: Boolean =
    targetCell.isEmpty &&
      Input.mouseJustPressed(0) &&
      Cell(Input.mouse().y.floor.toLong, Input.mouse().x.floor.toLong) == universeObject.cell &&
      controlBitIsOn
}<|MERGE_RESOLUTION|>--- conflicted
+++ resolved
@@ -24,10 +24,7 @@
 
     val laser = lasers.head
     if (lasers.exists(_.justFired)) {
-<<<<<<< HEAD
-=======
       // TODO: Search the laser beam for each universe because the target cells might be different.
->>>>>>> 857a2196
       val targetCell = laser.beam.take(50).find(cell =>
         multiverse.walls.contains(cell) ||
           lasers.exists(_.universeObject.universe.objects.values.exists(_.cell == cell))
@@ -38,10 +35,7 @@
           if (laser.control.isEmpty) {
             multiverse.applyGate(laser.gate, targetId, None, PositionControl(targetId, targetCell.get))
           } else {
-<<<<<<< HEAD
-=======
             // TODO: Make sure the target and control aren't the same.
->>>>>>> 857a2196
             val controlId = multiverse.bitsInCell(laser.control.get).head
             multiverse.applyGate(
               laser.gate, targetId, None,
@@ -72,10 +66,6 @@
 private final class Laser(universe: Universe,
                           id: UniversalId,
                           cell: Cell,
-<<<<<<< HEAD
-                          spriteName: String,
-=======
->>>>>>> 857a2196
                           private val gate: Gate.Value,
                           direction: Direction.Value,
                           private val control: Option[Cell]) extends Entity with Copyable[Laser] with Drawable {
@@ -85,20 +75,12 @@
   private val universeObject: UniverseObject = add(new UniverseObject(this, universe, id, cell, true))
 
   private val sprite: DrawableSprite =
-<<<<<<< HEAD
-    add(new DrawableSprite(this, Sprite.load(getClass.getResource(spriteName))))
-=======
     add(new DrawableSprite(this, Sprite.load(getClass.getResource("sprites/cat.png"))))
->>>>>>> 857a2196
 
   private var targetCell: Option[Cell] = None
   private var elapsedTime: Double = 0
 
-<<<<<<< HEAD
-  override def copy(): Laser = new Laser(universeObject.universe, id, universeObject.cell, spriteName, gate, direction, control)
-=======
   override def copy(): Laser = new Laser(universeObject.universe, id, universeObject.cell, gate, direction, control)
->>>>>>> 857a2196
 
   override def draw(): Unit = {
     sprite.draw()
