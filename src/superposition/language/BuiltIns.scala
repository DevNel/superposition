--- conflicted
+++ resolved
@@ -50,13 +50,9 @@
 
   /** Returns the primary qubits for the entity with the ID. */
   val qubits: QExpr[Int => Seq[StateId[Boolean]]] =
-<<<<<<< HEAD
     ((id: Int) => multiverse.entityById(id).getOrElse(
       throw new RuntimeException("Entity with id " + id + " does not exist")
-    ).getComponent(classOf[PrimaryBit]).bits).pure
-=======
-    (multiverse.entityById(_: Int).get.getComponent(classOf[PrimaryBit]).bits).pure[QExpr]
->>>>>>> b3584054
+    ).getComponent(classOf[PrimaryBit]).bits).pure[QExpr]
 
   /** Returns the first primary qubit for the entity with the ID. */
   val qubit: QExpr[Int => StateId[Boolean]] = qubits map (_ andThen (_.head))
