--- conflicted
+++ resolved
@@ -6,12 +6,8 @@
 import com.badlogic.gdx.graphics.glutils.ShaderProgram
 import com.badlogic.gdx.maps.tiled.renderers.OrthogonalTiledMapRenderer
 import com.badlogic.gdx.maps.tiled.{TiledMap, TiledMapTileLayer}
-<<<<<<< HEAD
-import com.badlogic.gdx.maps.{MapLayer, MapObject}
+import com.badlogic.gdx.maps.{MapLayer, MapObject, MapProperties}
 import scalaz.syntax.monad._
-=======
-import com.badlogic.gdx.maps.{MapLayer, MapObject, MapProperties}
->>>>>>> 12d99f89
 import superposition.component.{Multiverse, MultiverseView}
 import superposition.entity.{MapLayer => MapLayerEntity, _}
 import superposition.game.ResourceResolver.resolve
@@ -86,7 +82,7 @@
   private def layerEntity(map: TiledMap, renderer: OrthogonalTiledMapRenderer, multiverse: Multiverse)
                          (mapLayer: MapLayer, index: Int): MapLayerEntity = {
     val renderLayer = Option(mapLayer.getProperties.get("Layer", classOf[Int])).getOrElse(0)
-    val control = controlFunction(multiverse, map, mapLayer.getProperties)
+    val control = controlExpr(multiverse, map, mapLayer.getProperties)
     new MapLayerEntity(renderer, renderLayer, index, multiverse, control)
   }
 
@@ -120,71 +116,43 @@
         val gate = toGate(obj.getProperties.get("Gate", classOf[String]))
         val direction = Direction.withName(obj.getProperties.get("Direction", classOf[String]))
         if (obj.getProperties.containsKey("ControlsMulti")) {
-          val control = controlFunctionBitSeq(multiverse, map, obj.getProperties)
+          val control = controlExprBitSeq(multiverse, map, obj.getProperties)
           new Laser(multiverse, cells.head, gate, direction, control)
         } else {
-          val control = controlFunction(multiverse, map, obj.getProperties)
-          new Laser(multiverse, cells.head, gate, direction, u => BitSeq(control(u)))
+          val control = controlExpr(multiverse, map, obj.getProperties)
+          new Laser(multiverse, cells.head, gate, direction, control map (BitSeq(_)))
         }
       case "Door" =>
-        val control = controlFunction(multiverse, map, obj.getProperties)
+        val control = controlExpr(multiverse, map, obj.getProperties)
         new Door(multiverse, cells.head, control)
       case "Exit" => new Exit(cells)
       case unknown => error(s"Unknown entity type '$unknown'.")
     }
   }
 
-  /** Returns the control function for the tile map object.
+  /** Returns the control expression for the tile map object.
     *
     * @param multiverse the multiverse
     * @param map the tile map
     * @param prop the tile map object properties
-    * @return the control function for the tile map object
-    */
-<<<<<<< HEAD
-  private def controlFunction(multiverse: Multiverse, map: TiledMap, obj: MapObject): QExpr[Boolean] =
-    Option(obj.getProperties.get("Controls", classOf[String]))
-=======
-  private def controlFunction(multiverse: Multiverse, map: TiledMap, prop: MapProperties): Universe => Boolean =
+    * @return the control expression for the tile map object
+    */
+  private def controlExpr(multiverse: Multiverse, map: TiledMap, prop: MapProperties): QExpr[Boolean] =
     Option(prop.get("Controls", classOf[String]))
->>>>>>> 12d99f89
       .map(new Interpreter(multiverse, map).evalExpression)
       .getOrElse(true.pure[QExpr])
 
-  /** Returns the control function for the tile map object.
+  /** Returns the bit sequence control expression for the tile map object.
     *
     * @param multiverse the multiverse
     * @param map the tile map
     * @param prop the tile map object properties
-    * @return the control function for the tile map object
-    */
-  private def controlFunctionBitSeq(multiverse: Multiverse, map: TiledMap, prop: MapProperties): Universe => BitSeq =
+    * @return the bit sequence control expression for the tile map object
+    */
+  private def controlExprBitSeq(multiverse: Multiverse, map: TiledMap, prop: MapProperties): QExpr[BitSeq] =
     Option(prop.get("ControlsMulti", classOf[String]))
       .map(new Interpreter(multiverse, map).evalExpression)
-      .getOrElse(const(BitSeq(true)))
-
-  /** Parses a cell position for the tile map from a string "(x, y)".
-    *
-    * @param map the tile map
-    * @param string the cell position string
-    * @return the cell position
-    */
-  private def parseCell(map: TiledMap)(string: String): Vector2[Int] = {
-    val height = map.getProperties.get("height", classOf[Int])
-    """\((\d+),\s*(\d+)\)""".r("x", "y").findFirstMatchIn(string) match {
-      case Some(m) => Vector2(m.group("x").trim.toInt, height - m.group("y").trim.toInt - 1)
-      case None => error(s"Invalid cell '$string'.")
-    }
-  }
-
-  /** Parses a sequence of cell positions for the tile map from a string "(x_1, y_1)\n...\n(x_n, y_n)".
-    *
-    * @param map the tile map
-    * @param string the cell positions string
-    * @return the cell positions
-    */
-  private def parseCells(map: TiledMap)(string: String): Seq[Vector2[Int]] =
-    (string.linesIterator map parseCell(map)).toSeq
+      .getOrElse(BitSeq(true).pure[QExpr])
 
   /** Returns the gate corresponding to the gate name.
     *
