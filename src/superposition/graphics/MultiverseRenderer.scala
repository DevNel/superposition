package superposition.graphics

import com.badlogic.ashley.core._
import com.badlogic.gdx.Gdx.gl
import com.badlogic.gdx.graphics.GL20.GL_BLEND
import com.badlogic.gdx.graphics.g2d.{Batch, SpriteBatch}
import com.badlogic.gdx.graphics.glutils.ShapeRenderer
import com.badlogic.gdx.graphics.glutils.ShapeRenderer.ShapeType.{Filled, Line}
import com.badlogic.gdx.graphics.{Color, GL20}
import com.badlogic.gdx.utils.Disposable
import superposition.component._
import superposition.game.ResourceResolver.resolve
import superposition.math.Universe

/** Renders the multiverse. */
final class MultiverseRenderer extends Renderer with Disposable {
  /** The batch. */
  private val batch: Batch = new SpriteBatch

  /** The shape renderer. */
<<<<<<< HEAD
  private val shapeRenderer = new ShapeRenderer
=======
  private val shapeRenderer: ShapeRenderer = new ShapeRenderer
>>>>>>> 004dd2be

  /** The universe frame buffer. */
  private val universeBuffer = new PostProcessedBuffer(resolve("shaders/sprite.frag"))

  /** The multiverse frame buffer. */
  private val multiverseBuffer = new PostProcessedBuffer(resolve("shaders/universe.frag"))
  multiverseBuffer.batch.setBlendFunctionSeparate(GL20.GL_SRC_ALPHA, GL20.GL_ONE, GL20.GL_ONE, GL20.GL_ONE)

  /** The noise frame buffer. */
  private val noiseBuffer = new PostProcessedBuffer(resolve("shaders/totalNoise.frag"), true)
  noiseBuffer.batch.setBlendFunction(GL20.GL_ONE, GL20.GL_ONE)

  /** The elapsed time since the system began. */
  private var time: Float = 0

  override val family: Family = Family.all(classOf[Multiverse], classOf[MultiverseView]).get

  override def render(entity: Entity, deltaTime: Float): Unit = {
    val multiverse = Multiverse.mapper.get(entity)
    val multiverseView = MultiverseView.mapper.get(entity)
    time += deltaTime

    noiseBuffer.clear()
    noiseBuffer.capture(multiverseView.camera) { () =>
      var timeOffset = 0f
      for (universe <- multiverse.universes) {
        noiseBuffer.shader.setUniformf("time", time + timeOffset)
        noiseBuffer.shader.setUniformf("probability", universe.amplitude.squaredMagnitude.toFloat)
        multiverseBuffer.draw(noiseBuffer.batch, multiverseView.camera)
        noiseBuffer.batch.flush()
        timeOffset += 10
      }
    }

    multiverseBuffer.clear()

    var minValue = 0f
    var timeOffset = 0
    for (universe <- multiverse.universes) {
      universeBuffer.clear()
      universeBuffer.buffer.begin()
      val color = new Color(1, 1, 1, .3f).fromHsv(minValue * 360f, 1, 1)
      multiverseView.render(universe, UniverseRenderInfo(color))
      drawCompass(multiverseView, universe, color)
      universeBuffer.buffer.end()

      val probability = universe.amplitude.squaredMagnitude.toFloat
      multiverseBuffer.capture(multiverseView.camera) { () =>
        multiverseBuffer.shader.setUniformf("time", time + timeOffset)
        multiverseBuffer.shader.setUniformf("probability", probability)
        multiverseBuffer.shader.setUniformi("totalNoise", 1)
        noiseBuffer.buffer.getColorBufferTexture.bind(1)
        gl.glActiveTexture(GL20.GL_TEXTURE0)
        universeBuffer.draw(multiverseBuffer.batch, multiverseView.camera)
      }

      minValue += probability
      timeOffset += 10
    }

    batch.setProjectionMatrix(multiverseView.camera.combined)
    batch.begin()
    multiverseBuffer.draw(batch, multiverseView.camera)
    batch.end()

    multiverseView.clearRenderers()
  }

  def drawCompass(multiverseView: MultiverseView, universe: Universe, color: Color): Unit = {
    shapeRenderer.setProjectionMatrix(multiverseView.camera.combined)
    val radius = .4f

    shapeRenderer.begin(Filled)
    gl.glEnable(GL_BLEND)
    shapeRenderer.setColor(.5f, .5f, .5f, .5f)
    shapeRenderer.circle(1.5f, 1.5f, radius, 24)
    shapeRenderer.end()

    shapeRenderer.begin(Filled)
    gl.glDisable(GL_BLEND)
    shapeRenderer.setColor(color)
    shapeRenderer.rectLine(1.5f, 1.5f,
      1.5f + radius * math.cos(universe.amplitude.phase).toFloat,
      1.5f + radius * math.sin(universe.amplitude.phase).toFloat,
      .05f)
    shapeRenderer.end()

    shapeRenderer.begin(Line)
    shapeRenderer.setColor(0, 0, 0, 1)
    shapeRenderer.circle(1.5f, 1.5f, radius, 24)
    shapeRenderer.end()
  }

  override def dispose(): Unit = {
    batch.dispose()
    universeBuffer.dispose()
    multiverseBuffer.dispose()
    noiseBuffer.dispose()
  }
}<|MERGE_RESOLUTION|>--- conflicted
+++ resolved
@@ -18,11 +18,7 @@
   private val batch: Batch = new SpriteBatch
 
   /** The shape renderer. */
-<<<<<<< HEAD
-  private val shapeRenderer = new ShapeRenderer
-=======
   private val shapeRenderer: ShapeRenderer = new ShapeRenderer
->>>>>>> 004dd2be
 
   /** The universe frame buffer. */
   private val universeBuffer = new PostProcessedBuffer(resolve("shaders/sprite.frag"))
